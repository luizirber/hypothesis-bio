<<<<<<< HEAD
from hypothesis import assume
=======
from enum import Enum

>>>>>>> 933f0295
from hypothesis import strategies as st

DEFAULT_KSIZE = 21


class Alphabet(Enum):
    DNA = 1
    DNA_N = 2
    DNA_IUPAC = 3
    RNA = 4
    RNA_N = 5
    RNA_IUPAC = 6
    PROTEIN = 7


SYMBOLS = {
    Alphabet.DNA: "ACGT",
    Alphabet.DNA_N: "ACGTN",
    Alphabet.DNA_IUPAC: "AGCTYRWSKMDVHBNZ",
    Alphabet.RNA: "ACGU",
    Alphabet.RNA_N: "ACGUN",
    Alphabet.RNA_IUPAC: "AGCUYRWSKMDVHBNZ",
    Alphabet.PROTEIN: "ARNDCEQGHILKMFPSTWYV",
}


def symbols(alphabet: Alphabet) -> str:
    return SYMBOLS[alphabet]


REVERSE_COMPLEMENTS = {
    Alphabet.DNA: dict(zip(symbols(Alphabet.DNA), "TGCA")),
    Alphabet.DNA_N: dict(zip(symbols(Alphabet.DNA_N), "TGCAN")),
    Alphabet.DNA_IUPAC: dict(zip(symbols(Alphabet.DNA_IUPAC), "TCGARYWSMKHBDVNZ")),
    Alphabet.RNA: dict(zip(symbols(Alphabet.RNA), "ACGU")),
    Alphabet.RNA_N: dict(zip(symbols(Alphabet.RNA_N), "ACGUN")),
    Alphabet.RNA_IUPAC: dict(zip(symbols(Alphabet.RNA_IUPAC), "UCGARYWSMKHBDVNZ")),
}


def reverse_complement(seq: str, alphabet: Alphabet = Alphabet.DNA) -> str:
    if alphabet == Alphabet.PROTEIN:
        raise ValueError("Proteins don't have reverse complements")

    RC = REVERSE_COMPLEMENTS[alphabet]
    return "".join(RC[c] for c in reversed(seq))


@st.composite
def kmer(draw, *, alphabet: Alphabet = Alphabet.DNA, k: int = DEFAULT_KSIZE):
    """
    A :mod:`hypothesis` strategy for creating k-mers, short sliding window
    substrings from a sequence.

    Parameters
    ----------
    draw
        For internal hypothesis use.
    alphabet: Alphabet
        Symbols used to generate each position. Defaults to DNA symbols (ACGT)
    ksize: int
        Substring size. Must be positive.

    Returns
    -------
    string
        a string with length k
    """

    return draw(st.text(symbols(alphabet), min_size=k, max_size=k))


@st.composite
def kmers(
    draw,
    seq: str,
    *,
    alphabet: Alphabet = Alphabet.DNA,
    k: int = DEFAULT_KSIZE,
    rc: bool = False
):
    """
    A :mod:`hypothesis` strategy for creating k-mers (short sliding window
    substrings) from a given sequence.

    Parameters
    ----------
    draw
        For internal hypothesis use.
    sequence: str
        Base sequence to sample k-mers from. Must be at least ksize long.
    alphabet: Alphabet
        Symbols used to generate each position. Defaults to DNA symbols (ACGT)
    ksize: int
        Substring size. Must be positive. Defaults to 21.
    rc: bool
        Allow reverse complements to be returned. Defaults to False.

    Returns
    -------
    string
        a string with length k
    """
    assert len(seq) >= k

    i = draw(st.integers(min_value=0, max_value=len(seq) - k))
    kmer = seq[i : i + k]

    return_rc = False
    if rc:
        return_rc = draw(st.booleans())

    if return_rc:
        return reverse_complement(kmer, alphabet)

    return kmer


@st.composite
def sequence(draw, *, alphabet: Alphabet = Alphabet.DNA, max_size: int = 1000):
    """
    A :mod:`hypothesis` strategy for building nucleotide sequences

    Parameters
    ----------
    draw
        For internal hypothesis use.
    alphabet: Alphabet
        Symbols used to generate each position. Defaults to DNA symbols (ACGT)
    max_size: int
        Length of the generated sequence. Must be positive.

    Returns
    -------
    string
        a string representing a nucleotide sequence
    """

    return draw(st.text(symbols(alphabet), max_size=max_size))


# strategy for creating valid FASTA records
record = st.fixed_dictionaries(
    {"name": st.characters(min_codepoint=32, max_codepoint=126), "sequence": sequence}
)

invalid_record = st.fixed_dictionaries(
    {"name": st.characters(), "sequence": st.characters()}
)


CANONICAL_GENE_CODE = dict(
    AAA="K",
    AAC="N",
    AAG="K",
    AAT="N",
    ACA="T",
    ACC="T",
    ACG="T",
    ACT="T",
    AGA="R",
    AGC="S",
    AGG="R",
    AGT="S",
    ATA="I",
    ATC="I",
    ATG="M",
    ATT="I",
    CAA="Q",
    CAC="H",
    CAG="Q",
    CAT="H",
    CCA="P",
    CCC="P",
    CCG="P",
    CCT="P",
    CGA="R",
    CGC="R",
    CGG="R",
    CGT="R",
    CTA="L",
    CTC="L",
    CTG="L",
    CTT="L",
    GAA="E",
    GAC="D",
    GAG="E",
    GAT="D",
    GCA="A",
    GCC="A",
    GCG="A",
    GCT="A",
    GGA="G",
    GGC="G",
    GGG="G",
    GGT="G",
    GTA="V",
    GTC="V",
    GTG="V",
    GTT="V",
    TAA="*",
    TAC="Y",
    TAG="*",
    TAT="Y",
    TCA="S",
    TCC="S",
    TCG="S",
    TCT="S",
    TGA="*",
    TGC="C",
    TGG="W",
    TGT="C",
    TTA="L",
    TTC="F",
    TTG="L",
    TTT="F",
)

ALL_CODONS = tuple(CANONICAL_GENE_CODE.keys())
CANONICAL_STOP_CODONS = ("TAA", "TGA", "TAG")


@st.composite
def stop_codon(draw, stop_codons=CANONICAL_STOP_CODONS):
    """
    A :mod:`hypothesis` strategy for building stop codons

    Parameters
    ----------
    draw
        For internal hypothesis use.

    stop_codons: list[string]
            a list of stop codons (defaults to the canonical TAA, TGA, and TAG)

    Returns
    -------
    string
        a single stop codon
    ----------
    """
    return draw(st.sampled_from(stop_codons))


@st.composite
def codon(draw, *, stop_codons=CANONICAL_STOP_CODONS):
    """
    A :mod:`hypothesis` strategy for getting one codon 

    Parameters
    ----------
    draw
        For internal hypothesis use.

    stop_codons: list[string]
        The list of accepted stop codons

    Returns
    -------
    string
        a singel codon
    ----------
    """
    return draw(st.sampled_from(ALL_CODONS))


@st.composite
def non_stop_codon(draw, *, stop_codons=CANONICAL_STOP_CODONS):
    """
    A :mod:`hypothesis` strategy for building non-stop codons

    Parameters
    ----------
    draw
        For internal hypothesis use.

    stop_codons: list[string]
        The list of accepted stop codons

    **kwargs
        Additional arguments sent to :mod:`lists`

    Returns
    -------
    string
        a single non-stop codon
    ----------
    """
    cdn = draw(codon())
    assume(not cdn in stop_codons)
    return cdn


@st.composite
def coding_sequence(
    draw,
    *,
    include_stop_codon=True,
    include_start_codon=True,
    allow_internal_stops=False,
    **kwargs
):
    """
    A :mod:`hypothesis` strategy for building coding sequences

    Parameters
    ----------
    draw
        For internal hypothesis use.

    include_stop_codon: bool
        If True, append a stop codon

    include_start_codon: bool
        If True, append a start codon (ATG)

    allow_internal_stops: bool
        If True, allow stop codons inside the codings sequence

    **kwargs
        Additional arguments passed to :mod:`codons`

    Returns
    -------
    list(string)
        a list of non-stop codons
    ----------
    """
    if include_start_codon:
        start = "ATG"
    else:
        start = ""
    if include_stop_codon:
        stop = draw(stop_codon())
    else:
        stop = ""
    if allow_internal_stops:
        q = draw(st.lists(codon(), **kwargs))
    else:
        q = draw(st.lists(non_stop_codon(), **kwargs))
    cds = start + "".join(q) + stop
    return cds<|MERGE_RESOLUTION|>--- conflicted
+++ resolved
@@ -1,10 +1,8 @@
-<<<<<<< HEAD
+from enum import Enum
+
 from hypothesis import assume
-=======
-from enum import Enum
-
->>>>>>> 933f0295
 from hypothesis import strategies as st
+
 
 DEFAULT_KSIZE = 21
 
